package virtualbox

import (
	"fmt"
	"io"
	"log"
	"net/http"
	"net/url"
	"os"
	"os/exec"
	"os/user"
	"path/filepath"
	"runtime"
	"strings"
	"sync"
	"time"

	humanize "github.com/dustin/go-humanize"
	multierror "github.com/hashicorp/go-multierror"
	"github.com/hashicorp/terraform/helper/resource"
	"github.com/hashicorp/terraform/helper/schema"
	"github.com/pkg/errors"
	vbox "github.com/terra-farm/go-virtualbox"
)

var (
	vbm              string // Path to VBoxManage utility.
	defaultBootOrder = []string{"disk", "none", "none", "none"}
)

func init() {
	vbox.Verbose = true
}

func resourceVM() *schema.Resource {
	return &schema.Resource{
		Exists: resourceVMExists,
		Create: resourceVMCreate,
		Read:   resourceVMRead,
		Update: resourceVMUpdate,
		Delete: resourceVMDelete,

		Schema: map[string]*schema.Schema{

			"name": {
				Type:     schema.TypeString,
				Required: true,
				ForceNew: true,
			},

			"image": {
				Type:     schema.TypeString,
				Required: true,
				ForceNew: true,
			},
<<<<<<< HEAD

			"url": {
				Type:     schema.TypeString,
				Optional: true,
				ForceNew: true,
=======
			"url": &schema.Schema{
				Type:       schema.TypeString,
				Optional:   true,
				ForceNew:   true,
				Deprecated: "Use the \"image\" option with a URL",
>>>>>>> e3c72822
			},

			"optical_disks": {
				Type:        schema.TypeList,
				Optional:    true,
				Description: "List of Optical Disks to attach",
				Elem:        &schema.Schema{Type: schema.TypeString},
			},

			"cpus": {
				Type:     schema.TypeInt,
				Optional: true,
				Default:  "2",
			},

			"memory": {
				Type:     schema.TypeString,
				Optional: true,
				Default:  "512mib",
			},

			"status": {
				Type:     schema.TypeString,
				Optional: true,
				Default:  "running",
			},

			"user_data": {
				Type:     schema.TypeString,
				Optional: true,
				Default:  "",
			},

			"checksum": {
				Type:     schema.TypeString,
				Optional: true,
				Default:  "",
			},

			"checksum_type": {
				Type:     schema.TypeString,
				Optional: true,
				Default:  "",
			},

			"network_adapter": {
				Type:     schema.TypeList,
				Optional: true,
				Elem: &schema.Resource{
					Schema: map[string]*schema.Schema{

						"type": {
							Type:     schema.TypeString,
							Required: true,
						},

						"device": {
							Type:     schema.TypeString,
							Optional: true,
							Default:  "IntelPro1000MTServer",
						},

						"host_interface": {
							Type:     schema.TypeString,
							Optional: true,
						},

						"status": {
							Type:     schema.TypeString,
							Computed: true,
						},

						"mac_address": {
							Type:     schema.TypeString,
							Computed: true,
						},

						"ipv4_address": {
							Type:     schema.TypeString,
							Computed: true,
						},

						"ipv4_address_available": {
							Type:     schema.TypeString,
							Computed: true,
						},
					},
				},
			},

			"boot_order": {
				Type:        schema.TypeList,
				Optional:    true,
				Description: "Boot order, max 4 slots, each in [none, floopy, dvd, disk, net]",
				Elem:        &schema.Schema{Type: schema.TypeString},
				MaxItems:    4,
			},
		},
	}
}

func resourceVMExists(d *schema.ResourceData, meta interface{}) (bool, error) {
	name := d.Get("name").(string)

	switch _, err := vbox.GetMachine(name); err {
	case nil:
		return true, nil
	case vbox.ErrMachineNotExist:
		return false, nil
	default:
		return false, errLogf("Checking existance of VM '%s': %v", name, err)
	}
}

var imageOpMutex sync.Mutex

func resourceVMCreate(d *schema.ResourceData, meta interface{}) error {
	image := d.Get("image").(string)

	if addr, exists := d.GetOk("url"); exists {
		image = addr.(string)
	}

	u, err := url.Parse(image)
	if err != nil {
		return fmt.Errorf("[Error] Could not parse image URL: %v", err)
	}

	imagePath, err := fetchIfRemote(u)
	if err != nil {
		return fmt.Errorf("[ERROR] Unable to fetch remote image: %v", err)
	}

	/* Get gold folder and machine folder */
	usr, err := user.Current()
	if err != nil {
		return errLogf("Get the current user: %v", err)
	}
	goldFolder := filepath.Join(usr.HomeDir, ".terraform/virtualbox/gold")
	machineFolder := filepath.Join(usr.HomeDir, ".terraform/virtualbox/machine")
	os.MkdirAll(goldFolder, 0740)
	os.MkdirAll(machineFolder, 0740)

	// Unpack gold image to gold folder
	imageOpMutex.Lock() // Sequentialize image unpacking to avoid conflicts
	goldFileName := filepath.Base(imagePath)
	goldName := strings.TrimSuffix(goldFileName, filepath.Ext(goldFileName))
	if filepath.Ext(goldName) == ".tar" {
		goldName = strings.TrimSuffix(goldName, ".tar")
	}

	goldPath := filepath.Join(goldFolder, goldName)
	if err = unpackImage(imagePath, goldPath); err != nil {
		log.Printf("[ERROR] Unpack image %s: %s", imagePath, err.Error())
		imageOpMutex.Unlock()
		return errLogf("Unpacking image %s: %v", image, err)
	}
	imageOpMutex.Unlock()

	// Gather '*.vdi' and "*.vmdk" files from gold
	goldDisks, err := gatherDisks(goldPath)
	if err != nil {
		return errLogf("Unable to gather disks: %v", err)
	}

	// Create VM instance
	name := d.Get("name").(string)
	vm, err := vbox.CreateMachine(name, machineFolder)
	if err != nil {
		return errLogf("Create virtualbox VM %s: %v\n", name, err)
	}

	// Clone gold virtual disk files to VM folder
	for _, src := range goldDisks {
		filename := filepath.Base(src)

		target := filepath.Join(vm.BaseFolder, filename)
		vbm = "VBoxManage"
		if p := os.Getenv("VBOX_INSTALL_PATH"); p != "" && runtime.GOOS == "windows" {
			vbm = filepath.Join(p, "VBoxManage.exe")
		}
		setuiid := exec.Command(vbm + "internalcommands sethduuid " + src)
		if err := setuiid.Run(); err != nil {
			return errLogf("Unable to set UIID: %v", err)
		}

		imageOpMutex.Lock() // Sequentialize image cloning to improve disk performance
		err := vbox.CloneHD(src, target)
		imageOpMutex.Unlock()
		if err != nil {
			return errLogf("Clone *.vdi and *.vmdk to VM folder: %v", err)
		}
	}

	// Attach virtual disks to VM
	vmDisks, err := gatherDisks(vm.BaseFolder)
	if err != nil {
		return errLogf("Unable to gather disks: %v", err)
	}

	if err := vm.AddStorageCtl("SATA", vbox.StorageController{
		SysBus:      vbox.SysBusSATA,
		Ports:       uint(len(vmDisks)) + 1,
		Chipset:     vbox.CtrlIntelAHCI,
		HostIOCache: true,
		Bootable:    true,
	}); err != nil {
		return errLogf("Create VirtualBox storage controller: %v", err)
	}

	for i, disk := range vmDisks {
		if err := vm.AttachStorage("SATA", vbox.StorageMedium{
			Port:      uint(i),
			Device:    0,
			DriveType: vbox.DriveHDD,
			Medium:    disk,
		}); err != nil {
			return errLogf("Attaching VirtualBox storage medium: %v", err)
		}
	}

	opticalDiskCount := d.Get("optical_disks.#").(int)
	opticalDisks := make([]string, 0, opticalDiskCount)

	for i := 0; i < opticalDiskCount; i++ {
		attr := fmt.Sprintf("optical_disks.%d", i)
		if opticalDiskImage, ok := d.Get(attr).(string); ok && attr != "" {
			opticalDisks = append(opticalDisks, opticalDiskImage)
		}
	}

	for i := 0; i < len(opticalDisks); i++ {
		opticalDiskImage := opticalDisks[i]
		fileName := filepath.Base(opticalDiskImage)

		target := filepath.Join(vm.BaseFolder, fileName)

		copyfile := exec.Command("cp", "-a", opticalDiskImage, target)
		if err := copyfile.Run(); err != nil {
			return errLogf("Cloning *.iso and *.dmg to VM folder: %v", err)
		}

		if err := vm.AttachStorage("SATA", vbox.StorageMedium{
			Port:      uint(len(vmDisks) + i),
			Device:    0,
			DriveType: vbox.DriveDVD,
			Medium:    target,
		}); err != nil {
			return errLogf("Attaching VirtualBox storage medium: %v", err)
		}
	}

	// Setup VM general properties
	if err := tfToVbox(d, vm); err != nil {
		return errLogf("Converting Terraform data to VM properties: %v", err)
	}
	if err := vm.Modify(); err != nil {
		return errLogf("Setup VM properties: %v", err)
	}

	// Start the VM
	if err := vm.Start(); err != nil {
		return errLogf("Starting VM: %v", err)
	}

	// Assign VM ID
	log.Printf("[DEBUG] Resource ID: %s\n", vm.UUID)
	d.SetId(vm.UUID)

	if err := waitUntilVMIsReady(d, vm, meta); err != nil {
		return errLogf("Wait VM until ready: %v", err)
	}

	// Errors here are already logged.
	return resourceVMRead(d, meta)
}

func setState(d *schema.ResourceData, state vbox.MachineState) {
	switch state {
	case vbox.Poweroff:
		d.Set("status", "poweroff")
	case vbox.Running:
		d.Set("status", "running")
	case vbox.Paused:
		d.Set("status", "paused")
	case vbox.Saved:
		d.Set("status", "saved")
	case vbox.Aborted:
		d.Set("status", "aborted")
	}
}

func resourceVMRead(d *schema.ResourceData, meta interface{}) error {
	vm, err := vbox.GetMachine(d.Id())
	switch err {
	case nil:
		break
	case vbox.ErrMachineNotExist:
		// VM no longer exists.
		d.SetId("")
		return nil
	default:
		return errLogf("unable to get machine: %v", err)
	}

	// if vm.State != vbox.Running {
	// 	setState(d, vm.State)
	// 	return nil
	// }

	setState(d, vm.State)
	d.Set("name", vm.Name)
	d.Set("cpus", vm.CPUs)
	bytes := uint64(vm.Memory) * humanize.MiByte
	repr := humanize.IBytes(bytes)
	d.Set("memory", strings.ToLower(repr))

	userData, err := vm.GetExtraData("user_data")
	if err != nil {
		return errLogf("can't get user data: %v", err)
	}
	if userData != nil && *userData != "" {
		d.Set("user_data", *userData)
	}

	if err = netVboxToTf(vm, d); err != nil {
		return errLogf("can't convert vbox network to terraform data: %v", err)
	}

	/* Set connection info to first non NAT IPv4 address */
	for i, nic := range vm.NICs {
		if nic.Network == vbox.NICNetNAT {
			continue
		}
		availKey := fmt.Sprintf("network_adapter.%d.ipv4_address_available", i)
		if d.Get(availKey).(string) != "yes" {
			continue
		}
		ipv4Key := fmt.Sprintf("network_adapter.%d.ipv4_address", i)
		ipv4 := d.Get(ipv4Key).(string)
		if ipv4 == "" {
			continue
		}
		d.SetConnInfo(map[string]string{
			"type": "ssh",
			"host": ipv4,
		})
		break
	}

	d.Set("boot_order", vm.BootOrder)

	return nil
}

func powerOnAndWait(d *schema.ResourceData, vm *vbox.Machine, meta interface{}) error {
	if err := vm.Start(); err != nil {
		return errors.Wrap(err, "can't start vm")
	}

	return errors.Wrap(waitUntilVMIsReady(d, vm, meta), "unable to power on and wait")
}

func resourceVMUpdate(d *schema.ResourceData, meta interface{}) error {
	// TODO: allow partial updates

	vm, err := vbox.GetMachine(d.Id())
	if err != nil {
		return errLogf("unable to get machine: %v", d.Id(), err)
	}

	if err := vm.Poweroff(); err != nil {
		return errLogf("unable to poweroff machine: %v", d.Id(), err)
	}

	// Modify VM
	if err := tfToVbox(d, vm); err != nil {
		return errLogf("can't convert terraform config to virtual machine: %v", err)
	}
	if err := vm.Modify(); err != nil {
		return errLogf("unable to modify the vm: %v", err)
	}

	if err := powerOnAndWait(d, vm, meta); err != nil {
		return errLogf("unable to power on and wait for VM: %v", err)
	}

	// Errors are already logged
	return resourceVMRead(d, meta)
}

func resourceVMDelete(d *schema.ResourceData, meta interface{}) error {
	vm, err := vbox.GetMachine(d.Id())
	if err != nil {
		return errLogf("unable to get machine: %v", err)
	}
	if err := vm.Delete(); err != nil {
		return errLogf("unable to remove the VM: %v", err)
	}
	return nil
}

// Wait until VM is ready, and 'ready' means the first non NAT NIC get a ipv4_address assigned
func waitUntilVMIsReady(d *schema.ResourceData, vm *vbox.Machine, meta interface{}) error {
	for i, nic := range vm.NICs {
		if nic.Network == vbox.NICNetNAT {
			continue
		}

		key := fmt.Sprintf("network_adapter.%d.ipv4_address_available", i)
		if _, err := waitForVMAttribute(
			d, []string{"yes"}, []string{"no"}, key, meta, 3*time.Second, 3*time.Second,
		); err != nil {
			return errors.Wrapf(err, "waiting for VM (%s) to become ready", d.Get("name"))
		}
		break
	}
	return nil
}

func tfToVbox(d *schema.ResourceData, vm *vbox.Machine) error {
	var err error

	vm.OSType = "Linux_64"
	vm.CPUs = uint(d.Get("cpus").(int))
	bytes, err := humanize.ParseBytes(d.Get("memory").(string))
	if err != nil {
		return errors.Wrap(err, "cannot humanize bytes")
	}
	vm.Memory = uint(bytes / humanize.MiByte) // VirtualBox expect memory to be in MiB units

	vm.VRAM = 20 // Always 10MiB for vram
	vm.Flag = vbox.F_acpi | vbox.F_ioapic | vbox.F_rtcuseutc | vbox.F_pae |
		vbox.F_hwvirtex | vbox.F_nestedpaging | vbox.F_largepages | vbox.F_longmode |
		vbox.F_vtxvpid | vbox.F_vtxux
	vm.NICs, err = netTfToVbox(d)
	userData := d.Get("user_data").(string)
	if userData != "" {
		err = vm.SetExtraData("user_data", userData)
	}
	vm.BootOrder = defaultBootOrder
	for i, bootDev := range d.Get("boot_order").([]interface{}) {
		vm.BootOrder[i] = bootDev.(string)
	}
	return err
}

func netTfToVbox(d *schema.ResourceData) ([]vbox.NIC, error) {
	tfToVboxNetworkType := func(attr string) (vbox.NICNetwork, error) {
		switch attr {
		case "bridged":
			return vbox.NICNetBridged, nil
		case "nat":
			return vbox.NICNetNAT, nil
		case "hostonly":
			return vbox.NICNetHostonly, nil
		case "internal":
			return vbox.NICNetInternal, nil
		case "generic":
			return vbox.NICNetGeneric, nil
		default:
			return "", fmt.Errorf("Invalid virtual network adapter type: %s", attr)
		}
	}

	tfToVboxNetDevice := func(attr string) (vbox.NICHardware, error) {
		switch attr {
		case "PCIII":
			return vbox.AMDPCNetPCIII, nil
		case "FASTIII":
			return vbox.AMDPCNetFASTIII, nil
		case "IntelPro1000MTDesktop":
			return vbox.IntelPro1000MTDesktop, nil
		case "IntelPro1000TServer":
			return vbox.IntelPro1000TServer, nil
		case "IntelPro1000MTServer":
			return vbox.IntelPro1000MTServer, nil
		default:
			return "", fmt.Errorf("Invalid virtual network device: %s", attr)
		}
	}

	var err error
	var errs []error
	nicCount := d.Get("network_adapter.#").(int)
	adapters := make([]vbox.NIC, 0, nicCount)

	for i := 0; i < nicCount; i++ {
		prefix := fmt.Sprintf("network_adapter.%d.", i)
		var adapter vbox.NIC

		if attr, ok := d.Get(prefix + "type").(string); ok && attr != "" {
			adapter.Network, err = tfToVboxNetworkType(attr)
		}
		if attr, ok := d.Get(prefix + "device").(string); ok && attr != "" {
			adapter.Hardware, err = tfToVboxNetDevice(attr)
		}
		/* 'Hostonly' and 'bridged' network need property 'host_interface' been set */
		if adapter.Network == vbox.NICNetHostonly || adapter.Network == vbox.NICNetBridged {
			var ok bool
			adapter.HostInterface, ok = d.Get(prefix + "host_interface").(string)
			if !ok || adapter.HostInterface == "" {
				err = fmt.Errorf("'host_interface' property not set for '#%d' network adapter", i)
			}
		}

		if err != nil {
			errs = append(errs, err)
			continue
		}

		log.Printf("[DEBUG] Network adapter: %+v\n", adapter)
		adapters = append(adapters, adapter)
	}

	if len(errs) > 0 {
		return nil, &multierror.Error{Errors: errs}
	}

	return adapters, nil
}

func netVboxToTf(vm *vbox.Machine, d *schema.ResourceData) error {
	vboxToTfNetworkType := func(netType vbox.NICNetwork) string {
		switch netType {
		case vbox.NICNetBridged:
			return "bridged"
		case vbox.NICNetNAT:
			return "nat"
		case vbox.NICNetHostonly:
			return "hostonly"
		case vbox.NICNetInternal:
			return "internal"
		case vbox.NICNetGeneric:
			return "generic"
		default:
			return ""
		}
	}

	vboxToTfVdevice := func(vdevice vbox.NICHardware) string {
		switch vdevice {
		case vbox.AMDPCNetPCIII:
			return "PCIII"
		case vbox.AMDPCNetFASTIII:
			return "FASTIII"
		case vbox.IntelPro1000MTDesktop:
			return "IntelPro1000MTDesktop"
		case vbox.IntelPro1000TServer:
			return "IntelPro1000TServer"
		case vbox.IntelPro1000MTServer:
			return "IntelPro1000MTServer"
		default:
			return ""
		}
	}

	/* Collect NIC data from guest OS, available only when VM is running */
	if vm.State == vbox.Running {
		/* NICs in guest OS (eth0, eth1, etc) does not neccessarily have save
		order as in VirtualBox (nic1, nic2, etc), so we use MAC address to setup a mapping */
		type OsNicData struct {
			ipv4Addr string
			status   string
		}
		osNicMap := make(map[string]OsNicData) // map from MAC address to data

		var errs []error

		for i := 0; i < len(vm.NICs); i++ {
			var osNic OsNicData

			/* NIC MAC address */
			macAddr, err := vm.GetGuestProperty(fmt.Sprintf("/VirtualBox/GuestInfo/Net/%d/MAC", i))
			if err != nil {
				errs = append(errs, err)
				continue
			}
			if macAddr == nil || *macAddr == "" {
				return nil
			}

			/* NIC status */
			status, err := vm.GetGuestProperty(fmt.Sprintf("/VirtualBox/GuestInfo/Net/%d/Status", i))
			if err != nil {
				errs = append(errs, err)
				continue
			}
			if status == nil || *status == "" {
				return nil
			}
			osNic.status = strings.ToLower(*status)

			/* NIC ipv4 address */
			ipv4Addr, err := vm.GetGuestProperty(fmt.Sprintf("/VirtualBox/GuestInfo/Net/%d/V4/IP", i))
			if err != nil {
				errs = append(errs, err)
				continue
			}
			if ipv4Addr == nil || *ipv4Addr == "" {
				return nil
			}
			osNic.ipv4Addr = *ipv4Addr

			osNicMap[*macAddr] = osNic
		}

		if len(errs) > 0 {
			return &multierror.Error{Errors: errs}
		}

		// Assign NIC property to vbox structure and Terraform
		nics := make([]map[string]interface{}, 0, 1)

		for _, nic := range vm.NICs {
			out := make(map[string]interface{})

			out["type"] = vboxToTfNetworkType(nic.Network)
			out["device"] = vboxToTfVdevice(nic.Hardware)
			out["host_interface"] = nic.HostInterface
			out["mac_address"] = nic.MacAddr

			osNic, ok := osNicMap[nic.MacAddr]
			if !ok {
				return nil
			}
			out["status"] = osNic.status
			out["ipv4_address"] = osNic.ipv4Addr
			if osNic.ipv4Addr == "" {
				out["ipv4_address_available"] = "no"
			} else {
				out["ipv4_address_available"] = "yes"
			}

			nics = append(nics, out)
		}

		d.Set("network_adapter", nics)
	} else {
		// Assign NIC property to vbox structure and Terraform
		nics := make([]map[string]interface{}, 0, 1)

		for _, nic := range vm.NICs {
			out := make(map[string]interface{})

			out["type"] = vboxToTfNetworkType(nic.Network)
			out["device"] = vboxToTfVdevice(nic.Hardware)
			out["host_interface"] = nic.HostInterface
			out["mac_address"] = nic.MacAddr

			out["status"] = "down"
			out["ipv4_address"] = ""
			out["ipv4_address_available"] = "no"

			nics = append(nics, out)
		}

		d.Set("network_adapter", nics)
	}

	return nil
}

//func WaitForVMAttribute(d *schema.ResourceData, target string, pending []string, attribute string, meta interface{}, delay, interval time.Duration) (interface{}, error) {
//	// Wait for the droplet so we can get the networking attributes
//	// that show up after a while
//	log.Printf(
//		"[INFO] Waiting for VM (%s) to have %s of %s",
//		d.Get("name"), attribute, target)
//
//	stateConf := &resource.StateChangeConf{
//		Pending:        pending,
//		Target:         []string{target},
//		Refresh:        newVMStateRefreshFunc(d, attribute, meta),
//		Timeout:        5 * time.Minute,
//		Delay:          delay,
//		MinTimeout:     interval,
//		NotFoundChecks: 60,
//	}
//
//	return stateConf.WaitForState()
//}
func waitForVMAttribute(
	d *schema.ResourceData, target []string, pending []string, attribute string, meta interface{}, delay, interval time.Duration) (interface{}, error) {
	// Wait for the vm so we can get the networking attributes that show up
	// after a while.
	log.Printf(
		"[INFO] Waiting for VM (%s) to have %s of %s",
		d.Get("name"), attribute, target)

	stateConf := &resource.StateChangeConf{
		Pending:        pending,
		Target:         target,
		Refresh:        newVMStateRefreshFunc(d, attribute, meta),
		Timeout:        5 * time.Minute,
		Delay:          delay,
		MinTimeout:     interval,
		NotFoundChecks: 60,
	}

	return stateConf.WaitForState()
}

func newVMStateRefreshFunc(
	d *schema.ResourceData, attribute string, meta interface{}) resource.StateRefreshFunc {
	return func() (interface{}, string, error) {
		err := resourceVMRead(d, meta)
		if err != nil {
			return nil, "", err
		}

		// See if we can access our attribute
		if attr, ok := d.GetOk(attribute); ok {
			// Retrieve the VM properties
			vm, err := vbox.GetMachine(d.Id())
			if err != nil {
				return nil, "", errors.Wrap(err, "unable to retrive vm")
			}

			return &vm, attr.(string), nil
		}

		return nil, "", nil
	}
}

func fetchIfRemote(u *url.URL) (string, error) {
	// If the schema is empty, treat it as a local path, otherwise
	// use it as a remote.
	if u.Scheme == "" {
		return u.Path, nil
	}

	// TODO: Add special handing for other schemes, such as
	// 		 s3, gcs, (s)ftp(s).
	// We want to quit if the scheme is not currently supported.
	switch u.Scheme {
	case "http", "https":
		break
	default:
		return "", fmt.Errorf("unsupported scheme %s", u.Scheme)
	}

	_, file := filepath.Split(u.Path)

	// if the file is not found, and the error is unexpected, return
	if _, err := os.Stat(file); err != nil && !os.IsNotExist(err) {
		return "", err
	}

	f, err := os.Create(file)
	if err != nil {
		return "", err
	}
	defer f.Close()

	resp, err := http.Get(u.String())
	if err != nil {
		return "", err
	}
	defer resp.Body.Close()

	if _, err := io.Copy(f, resp.Body); err != nil {
		return "", err
	}

	return file, nil
}<|MERGE_RESOLUTION|>--- conflicted
+++ resolved
@@ -53,19 +53,12 @@
 				Required: true,
 				ForceNew: true,
 			},
-<<<<<<< HEAD
 
 			"url": {
 				Type:     schema.TypeString,
 				Optional: true,
 				ForceNew: true,
-=======
-			"url": &schema.Schema{
-				Type:       schema.TypeString,
-				Optional:   true,
-				ForceNew:   true,
 				Deprecated: "Use the \"image\" option with a URL",
->>>>>>> e3c72822
 			},
 
 			"optical_disks": {
